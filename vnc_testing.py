import socket
import struct
import time

from des import DesKey
from keysym import BS, ENTER

CHUNK_SIZE = 4096

HANDSHAKE = ""
PIXEL_FORMAT = "BBBBHHHBBBxxx"
KEY_EVENT = "!BBxL"

U8 = 'B'
U16 = '!H'
U32 = '!L'
S8 = 'b'
S16 = '!h'
S32 = '!l'
BOOL = '?'
STRING = "{}s"

RAW_ENCODING = 0
DESKTOP_SIZE_ENCODING = -223

def _unpack_single(t, data):
    """
    Unpacks and returns the first piece of data from a struct
    """
    try:
        return struct.unpack(t, data)[0]
    except:
        print(data)
        raise

class PixelFormat(object):
    def __init__(self, bits_per_pixel, depth, big_endian_flag, true_color_flag, red_max, green_max, blue_max, red_shift, green_shift, blue_shift):
        self.bits_per_pixel = bits_per_pixel
        self.depth = depth
        self.big_endian_flag = big_endian_flag
        self.true_color_flag = true_color_flag
        self.red_max = red_max
        self.green_max = green_max
        self.blue_max = blue_max
        self.red_shift = red_shift
        self.green_shift = green_shift
        self.blue_shift = blue_shift

class SyncVNCClient:
    """
    Synchronous VNC client. The goal is to be as stupid simple and barebones as
    possible.
    """

    def __init__(self, hostname, port=5900, password=None, share=False):
        self.s = socket.create_connection((hostname, port))
        self.password = password 
        self.share=share
        self._connect()
    
    def __del__(self):
        self.s.close()

<<<<<<< HEAD
    #Performs the protocol handshake
    def protocol_handshake(self):
        self.vnc_server_version = self.s.recv(12)
        self.s.send(b'RFB 003.008\n')

    #Performs the security handshake
    def security_handshake(self):
        # Get security types 
        types = self.s.recv(4096)
        # use VNC security
        self.s.send(b'\x02')
        challenge = self.s.recv(4096)
        new_password = self.solve_challenge(challenge)
        key = DesKey(new_password)
        response = key.encrypt(challenge)
        # Send back the encrypted challenge
        self.s.send(response)
        # Retrieve SecurityResult
        self.s.recv(4096)

    # Solves the server's challenge
    def solve_challenge(self, challenge):
=======
    def _connect(self):
        self._protocol_handshake()
        self._security_handshake()
        self._initialization()

    def _protocol_handshake(self):
        self.vnc_server_version = self.s.recv(CHUNK_SIZE)
        if self.vnc_server_version == b'RFB 003.008\\n':
            raise NotImplementedError(f"Backwards compatibility with older protocal versions is not yet supported: {str(self.vnc_server_version)}")
        self.s.send(b'RFB 003.008\n')

    def _security_handshake(self):
        # Get security types 
        types = self.s.recv(CHUNK_SIZE)
        number_of_types = struct.unpack(U8, types[:1])[0]

        # handle server aborting the connection
        if number_of_types == 0:
            self._get_failure_reason()
            
        supported_security_types = struct.unpack(f'{number_of_types}B', types[1:])

        # choose no security by default
        if 1 in supported_security_types:
            self.s.send(struct.pack(U8, 1))

        # otherwise use VNC security
        elif 2 in supported_security_types:
            if self.password is None:
                raise ValueError("Server requires a password but one was not supplied")

            # select VNC security
            self.s.send(struct.pack(U8, 2))

            # server sends a randomly generated challenge
            challenge = self.s.recv(CHUNK_SIZE)

            # encrypt the challenge with the password and send it back
            new_password = self._process_password(self.password)
            key = DesKey(new_password)
            response = key.encrypt(challenge)
            self.s.send(response)

            # Retrieve SecurityResult
            handshake_result = _unpack_single(U32, self.s.recv(4))
            if handshake_result:
                self._get_failure_reason()

        else:
            raise ConnectionError("VNC Server does not allow any supported security types")
        
    def _get_failure_reason(self):
        failure_packet = self.s.recv(CHUNK_SIZE)
        reason_len = _unpack_single(U32, failure_packet[:4])
        reason = _unpack_single(STRING.format(reason_len), failure_packet[4:])
        raise ConnectionError(f"VNC Server refused connection with reason: {reason.decode('ASCII')}")
        

    def _process_password(self, password):
>>>>>>> 75bd45bc
        # encrypt challenge with password
        new_password = bytearray()

        # pad password with null bits if it's too short, truncate if too long
        password = password.encode('ASCII') + b'\x00' * 8
        password = password[:8]

        # for some silly reason you have to reverse the bit order of each of
        # the individual bytes of the password
        for b in password:
            _b = 0x00
            for i in range(8):
                mask = 0b1 << i
                shift_count = (7 - (i * 2))
                if shift_count < 0:
                    _b |= (b & mask) >> abs(shift_count)
                else:
                    _b |= (b & mask) << shift_count
            new_password.append(_b)

        new_password = bytes(new_password)
        return new_password

<<<<<<< HEAD

    # Sends ClientInit and receives ServerInit
    def initialization(self):
        # ClientInit (don't share)
        self.s.send(b'\x00')
=======
    def _set_encodings(self, encodings):
        message = b''
        message += struct.pack(U8, 2) # message type (set encoding)
        message += struct.pack('x') # padding
        message += struct.pack(U16, len(encodings)) # number of encodings
        for encoding in encodings:
            message += struct.pack(S32, encoding) # raw
        # message += struct.pack(S32, DESKTOP_SIZE_ENCODING) #DesktopSize pseudo-encoding
        self.s.send(message)


    def _initialization(self):
        # ClientInit
        self.s.send(struct.pack(BOOL, self.share))

>>>>>>> 75bd45bc
        # Start receiving server init
        framebuffer_width = struct.unpack(U16, self.s.recv(2))[0]
        framebuffer_height = struct.unpack(U16, self.s.recv(2))[0]
        pixel_format = struct.unpack(PIXEL_FORMAT, self.s.recv(16))
        name_length = struct.unpack(U32, self.s.recv(4))[0]
        name_string = struct.unpack(STRING.format(name_length), 
                                    self.s.recv(name_length))[0]
        self.framebuffer_size = (framebuffer_width, framebuffer_height)
        self.pixel_format = PixelFormat(*pixel_format)
        self.name = name_string
        self._set_encodings([RAW_ENCODING, DESKTOP_SIZE_ENCODING])

    def _handle_framebuffer_update(self):
        def _get_rectangle_header():
            x_position = _unpack_single(U16, self.s.recv(2))
            y_position = _unpack_single(U16, self.s.recv(2))
            width = _unpack_single(U16, self.s.recv(2))
            height = _unpack_single(U16, self.s.recv(2))
            encoding_type = _unpack_single(S32, self.s.recv(4))
            return x_position, y_position, width, height, encoding_type

        def _process_rectangle(width, height, encoding_type):
            if encoding_type == DESKTOP_SIZE_ENCODING:
                print(f"Processing desktop size change rectangle: ({width}, {height})")
                self.framebuffer_size = (width, height)
            elif encoding_type == RAW_ENCODING:
                # just drop pixel data for now
                print("RAW rectangle")
                num_bytes = width * height * self.pixel_format.bits_per_pixel // 8
                print(f"Grabbing {num_bytes} bytes")
                n = 0
                while n < num_bytes:
                    num_to_grab = min(num_bytes, CHUNK_SIZE)
                    buffer = self.s.recv(num_to_grab)
                    n += len(buffer)
                print(f"Received {n} bytes")
            else:
                raise ValueError(f"Server sent unsupported rectangle encoding: {encoding_type}")

        self.s.recv(1)
        number_of_rectangles = _unpack_single(U16, self.s.recv(2))
        print(f"Number of rectangles: {number_of_rectangles}")
        for i in range(number_of_rectangles):
            print(f"Processing rectangle: {i}")
            _, _, width, height, encoding_type = _get_rectangle_header()
            _process_rectangle(width, height, encoding_type)


    def _handle_set_color_map_entries(self):
        self.s.recv(1)
        _ = _unpack_single(U16, self.s.recv(2))
        number_of_colors = _unpack_single(U16, self.s.recv(2))
        
        # drop color map entries
        self.s.recv(number_of_colors * 6)

    def _handle_bell(self):
        # do nothing
        pass

    def _handle_server_cut_text(self):
        self.s.recv(1)
        length = _unpack_single(U32, self.s.recv(4))
        
        # drop clipboard data for now
        self.s.recv(length)

    def _handle_server_message(self, message_type):
        message_handler_callbacks = {
            0 : self._handle_framebuffer_update,
            1 : self._handle_set_color_map_entries,
            2 : self._handle_bell,
            3 : self._handle_server_cut_text,
        }
        message_handler_callbacks[message_type]()
  
<<<<<<< HEAD

    # Press a key. This type it once
    def press_key_event(self, key):
        message = struct.unpack(STRING.format(8),
                                b'\x04\x01\x00\x00\x00\x00' + key)[0]
        self.s.send(message)
        
        
    # Release a key that has already been pressed. Typing a key
    # without releasing it causes repeated key strokes to not
    # work well
    def release_key_event(self, key):
        message = struct.unpack(STRING.format(8),
                                b'\x04\x00\x00\x00\x00\x00' + key)[0]
        self.s.send(message)

    
    # Press and release a key
    def type_key(self, key):
        self.press_key_event(key)
        self.release_key_event(key)

    # Types an entire ASCII string
    def write_string(self, string):
        for char in string:
            bytes_ = struct.pack(U16, ord(char))
            self.type_key(bytes_)
    
    def pointer_event(self, left=False, middle=False, right=False, up=False, down=False, x=b'\x00\x00', y=b'\x00\x00'):
        button_mask = 0x00
        if left:
            button_mask |= 0x01
        
        if middle:
            button_mask |= 0x02

        if right:
            button_mask |= 0x04

        if up:
            button_mask |= 0x08

        if down:
            button_mask |= 0x10
        
        bm_bytes = struct.pack(U8, button_mask)
        event = struct.unpack(STRING.format(6),
                                b'\x05' + bm_bytes + x + y)[0]
        self.s.send(event)
        event = struct.unpack(STRING.format(6),
                                b'\x05\x00' + x + y)[0]
        self.s.send(event)


client = VClient()
client.protocol_handshake()
client.security_handshake()
client.initialization()
time.sleep(5)
client.pointer_event(down=True)
=======
    def _request_framebuffer_update(self, x, y, width, height, incremental=0):
        message = struct.pack(U8, 3)
        message += struct.pack(U8, incremental)
        message += struct.pack(U16, x)
        message += struct.pack(U16, y)
        message += struct.pack(U16, width)
        message += struct.pack(U16, height)
        self.s.send(message)
        framebuffer_updated = False
        while not framebuffer_updated:
            message_type = self._check_for_messages()
            if message_type == 0:
                framebuffer_updated = True

    def _check_for_messages(self):
        message_type = self.s.recv(1)[0]
        self._handle_server_message(message_type)
        return message_type

    def _refresh_resolution(self):
        self._request_framebuffer_update(0, 0, 1, 1, incremental=1)

    def _key_down_event(self, key):
        message = struct.pack(KEY_EVENT, 4, 1, key)
        self.s.send(message) 

    def _key_up_event(self, key):
        message = struct.pack(KEY_EVENT, 4, 0, key)
        self.s.send(message) 

client = SyncVNCClient(hostname="localhost", password="test")
client._request_framebuffer_update(0, 0, 1, 1, incremental=1)
print("Change resolution now")
time.sleep(10)
client._check_for_messages()
print(f"Current resolution: {client.framebuffer_size}")
client._request_framebuffer_update(0, 0, 1, 1, incremental=1)
print(f"Current resolution: {client.framebuffer_size}")
>>>>>>> 75bd45bc
<|MERGE_RESOLUTION|>--- conflicted
+++ resolved
@@ -61,34 +61,12 @@
     def __del__(self):
         self.s.close()
 
-<<<<<<< HEAD
-    #Performs the protocol handshake
-    def protocol_handshake(self):
-        self.vnc_server_version = self.s.recv(12)
-        self.s.send(b'RFB 003.008\n')
-
-    #Performs the security handshake
-    def security_handshake(self):
-        # Get security types 
-        types = self.s.recv(4096)
-        # use VNC security
-        self.s.send(b'\x02')
-        challenge = self.s.recv(4096)
-        new_password = self.solve_challenge(challenge)
-        key = DesKey(new_password)
-        response = key.encrypt(challenge)
-        # Send back the encrypted challenge
-        self.s.send(response)
-        # Retrieve SecurityResult
-        self.s.recv(4096)
-
-    # Solves the server's challenge
-    def solve_challenge(self, challenge):
-=======
+    
     def _connect(self):
         self._protocol_handshake()
         self._security_handshake()
         self._initialization()
+
 
     def _protocol_handshake(self):
         self.vnc_server_version = self.s.recv(CHUNK_SIZE)
@@ -96,6 +74,7 @@
             raise NotImplementedError(f"Backwards compatibility with older protocal versions is not yet supported: {str(self.vnc_server_version)}")
         self.s.send(b'RFB 003.008\n')
 
+
     def _security_handshake(self):
         # Get security types 
         types = self.s.recv(CHUNK_SIZE)
@@ -135,7 +114,8 @@
 
         else:
             raise ConnectionError("VNC Server does not allow any supported security types")
-        
+
+
     def _get_failure_reason(self):
         failure_packet = self.s.recv(CHUNK_SIZE)
         reason_len = _unpack_single(U32, failure_packet[:4])
@@ -144,7 +124,6 @@
         
 
     def _process_password(self, password):
->>>>>>> 75bd45bc
         # encrypt challenge with password
         new_password = bytearray()
 
@@ -168,13 +147,7 @@
         new_password = bytes(new_password)
         return new_password
 
-<<<<<<< HEAD
-
-    # Sends ClientInit and receives ServerInit
-    def initialization(self):
-        # ClientInit (don't share)
-        self.s.send(b'\x00')
-=======
+    
     def _set_encodings(self, encodings):
         message = b''
         message += struct.pack(U8, 2) # message type (set encoding)
@@ -189,8 +162,6 @@
     def _initialization(self):
         # ClientInit
         self.s.send(struct.pack(BOOL, self.share))
-
->>>>>>> 75bd45bc
         # Start receiving server init
         framebuffer_width = struct.unpack(U16, self.s.recv(2))[0]
         framebuffer_height = struct.unpack(U16, self.s.recv(2))[0]
@@ -267,68 +238,6 @@
         }
         message_handler_callbacks[message_type]()
   
-<<<<<<< HEAD
-
-    # Press a key. This type it once
-    def press_key_event(self, key):
-        message = struct.unpack(STRING.format(8),
-                                b'\x04\x01\x00\x00\x00\x00' + key)[0]
-        self.s.send(message)
-        
-        
-    # Release a key that has already been pressed. Typing a key
-    # without releasing it causes repeated key strokes to not
-    # work well
-    def release_key_event(self, key):
-        message = struct.unpack(STRING.format(8),
-                                b'\x04\x00\x00\x00\x00\x00' + key)[0]
-        self.s.send(message)
-
-    
-    # Press and release a key
-    def type_key(self, key):
-        self.press_key_event(key)
-        self.release_key_event(key)
-
-    # Types an entire ASCII string
-    def write_string(self, string):
-        for char in string:
-            bytes_ = struct.pack(U16, ord(char))
-            self.type_key(bytes_)
-    
-    def pointer_event(self, left=False, middle=False, right=False, up=False, down=False, x=b'\x00\x00', y=b'\x00\x00'):
-        button_mask = 0x00
-        if left:
-            button_mask |= 0x01
-        
-        if middle:
-            button_mask |= 0x02
-
-        if right:
-            button_mask |= 0x04
-
-        if up:
-            button_mask |= 0x08
-
-        if down:
-            button_mask |= 0x10
-        
-        bm_bytes = struct.pack(U8, button_mask)
-        event = struct.unpack(STRING.format(6),
-                                b'\x05' + bm_bytes + x + y)[0]
-        self.s.send(event)
-        event = struct.unpack(STRING.format(6),
-                                b'\x05\x00' + x + y)[0]
-        self.s.send(event)
-
-
-client = VClient()
-client.protocol_handshake()
-client.security_handshake()
-client.initialization()
-time.sleep(5)
-client.pointer_event(down=True)
-=======
     def _request_framebuffer_update(self, x, y, width, height, incremental=0):
         message = struct.pack(U8, 3)
         message += struct.pack(U8, incremental)
@@ -359,6 +268,43 @@
         message = struct.pack(KEY_EVENT, 4, 0, key)
         self.s.send(message) 
 
+    
+    # Press and release a key
+    def _type_key(self, key):
+        self._key_down_event(key)
+        self._key_up_event(key)
+
+    # Types an entire ASCII string
+    def _write_string(self, string):
+        for char in string:
+            bytes_ = struct.pack(U16, ord(char))
+            self._type_key(bytes_)
+    
+    def _pointer_event(self, left=False, middle=False, right=False, up=False, down=False, x=b'\x00\x00', y=b'\x00\x00'):
+        button_mask = 0x00
+        if left:
+            button_mask |= 0x01
+        
+        if middle:
+            button_mask |= 0x02
+
+        if right:
+            button_mask |= 0x04
+
+        if up:
+            button_mask |= 0x08
+
+        if down:
+            button_mask |= 0x10
+        
+        bm_bytes = struct.pack(U8, button_mask)
+        event = struct.unpack(STRING.format(6),
+                                b'\x05' + bm_bytes + x + y)[0]
+        self.s.send(event)
+        event = struct.unpack(STRING.format(6),
+                                b'\x05\x00' + x + y)[0]
+        self.s.send(event)
+
 client = SyncVNCClient(hostname="localhost", password="test")
 client._request_framebuffer_update(0, 0, 1, 1, incremental=1)
 print("Change resolution now")
@@ -366,5 +312,4 @@
 client._check_for_messages()
 print(f"Current resolution: {client.framebuffer_size}")
 client._request_framebuffer_update(0, 0, 1, 1, incremental=1)
-print(f"Current resolution: {client.framebuffer_size}")
->>>>>>> 75bd45bc
+print(f"Current resolution: {client.framebuffer_size}")
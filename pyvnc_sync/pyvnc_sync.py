--- conflicted
+++ resolved
@@ -6,8 +6,6 @@
 from des import DesKey
 from PIL import Image
 from threading import Thread, Lock
-
-from keysym import *
 
 CHUNK_SIZE = 4096 #65536 #Maybe receiving 64KB at a time will make these framebuffer updates faster?
 
@@ -158,13 +156,10 @@
         self.server_pixel_format = None
         self.vnc_name = ""
         self.mouse_buttons = 0x00
-<<<<<<< HEAD
         self._framebuffer_updated = False
         self._please_stop = False
         self._connected_and_initialized = False
-=======
         self.first_screenshot = True
->>>>>>> e1d52623
         self._connect()
     
     def __del__(self):
@@ -319,13 +314,8 @@
             
             return pixel_data
         
-<<<<<<< HEAD
         self._full_recv(1)
         number_of_rectangles = _unpack_single(U16, self._full_recv(2))
-=======
-        self.s.recv(1) # Get rid of padding byte
-        number_of_rectangles = _unpack_single(U16, self.s.recv(2))
->>>>>>> e1d52623
         logger.debug(f"{number_of_rectangles} rectangles")
         rectangles = []
         resize = False
@@ -342,7 +332,6 @@
                 resize = True
                 new_width, new_height = width, height
             else:
-                print(width,height)
                 pixel_data = _collect_rectangle(width, height, encoding_type)
                 rectangles.append((x, y, width, height, pixel_data))
         if resize:
@@ -441,7 +430,7 @@
 
 
     def _check_for_messages(self):
-        message = self.recv_socket.recv(1)
+        message = self._safe_recv(1)
         if message:
             message_type = message
             self._handle_server_message(message_type[0])
@@ -576,7 +565,6 @@
         message += struct.pack(U32, length)
         for b in buffer:
             message += struct.pack(U8, ord(b))
-<<<<<<< HEAD
         self._safe_send(message)
 
     def stop(self):
@@ -585,16 +573,4 @@
 
     def run(self):
         while not self._please_stop:
-            self._check_for_messages()
-=======
-        self.s.send(message)
-
-
-client = SyncVNCClient(hostname="localhost", password="password")
-client.screenshot(show = True)
-time.sleep(5)
-client.screenshot(show = True)
-
-#client = SyncVNCClient(hostname="localhost", password="password")
-#client.screenshot(refresh=False, incremental=2, show = True)
->>>>>>> e1d52623
+            self._check_for_messages()
import logging
import socket
import struct
import time

from des import DesKey
from PIL import Image

from keysym import *

CHUNK_SIZE = 4096

HANDSHAKE = ""
PIXEL_FORMAT = "BBBBHHHBBBxxx"
SET_PIXEL_FORMAT = "Bxxx16s"
POINTER_EVENT = "!BBHH"
KEY_EVENT = "!BBxxL"

U8 = 'B'
U16 = '!H'
U32 = '!L'
S8 = 'b'
S16 = '!h'
S32 = '!l'
BOOL = '?'
STRING = "{}s"

RAW_ENCODING = 0
DESKTOP_SIZE_ENCODING = -223

logger = logging.getLogger("pyvnc_sync")
logger.setLevel(logging.ERROR)

def _unpack_single(t, data):
    """
    Unpacks and returns the first piece of data from a struct
    """
    try:
        return struct.unpack(t, data)[0]
    except:
        print(data)
        raise


class FrameBuffer(object):
    def __init__(self, width, height, bytes_per_pixel):
        self.width = width
        self.height = height
        self.bytes_per_pixel = bytes_per_pixel
        self.framebuffer = []
        self._init_framebuffer()

    def _init_framebuffer(self):
        blank_pixel = b'\x00' * self.bytes_per_pixel
        blank_row = [blank_pixel] * self.width
        for _ in range(self.height):
            self.framebuffer.append(blank_row.copy())

    def resize(self, width, height):
        self.width = width
        self.height = height
        self._init_framebuffer()

    def set_pixels(self, x_position, y_position, width, height, pixel_bytes):
        """
        Set the pixels to a rectangle at x, y with width, height and
        pixel_bytes.  Will resize the framebuffer as needed if the any pixels
        fall outside the existing width/height.
        """

        logger.debug(f"Setting pixels at x={x_position} y={y_position} width={width} height={height}")
        pixel_matrix = []
        # check to see if pixel_bytes is properly divisible
        if len(pixel_bytes) % (width * self.bytes_per_pixel) != 0:
            raise ValueError(f"Number of pixel bytes received ({len(pixel_bytes)}) is not divisible by width * bytes_per_pixel ({width * self.bytes_per_pixel}).")
        for i in range(height):
            row = []
            for j in range(0, len(pixel_bytes) // height, self.bytes_per_pixel):
                row.append(pixel_bytes[i * width * self.bytes_per_pixel + j : i * width * self.bytes_per_pixel + j + self.bytes_per_pixel])
            pixel_matrix.append(row)

        # check if the framebuffer needs to be resized based on the x, y, width, height
        need_resize = False
        if x_position + width > self.width:
            self.width = x_position + width
            need_resize = True
        if y_position + height > self.height:
            self.height = y_position + height
            need_resize = True
        if need_resize:
            self._init_framebuffer()

        for i, row in enumerate(pixel_matrix):
            if logger.level <= logging.DEBUG: # don't do this extra logic unless debug is on
                row_log = b"".join(row)
                old_row_log = b"".join(self.framebuffer[y_position + i][x_position : x_position + width])
                #logger.debug(f"Old row: \n{old_row_log}\nNew row:\n{row_log}")
            self.framebuffer[y_position + i][x_position : x_position + width] = row
        logger.debug("Done setting pixels")

    def flatten(self):
        """
        Flattens the 2D array of byte strings to a single string of bytes
        """
        return b"".join(map(lambda x: b"".join(x), self.framebuffer))

    def __str__(self):
        s = ""
        for row in self.framebuffer:
            s += str(row) + "\n"
        return s

    

class PixelFormat(object):
    """
    A class for storing the PixelFormat struct
    """

    def __init__(self, bits_per_pixel=32, depth=32, big_endian_flag=0, true_color_flag=1, red_max=65280, green_max=65280, blue_max=65280, red_shift=0, green_shift=8, blue_shift=16):
        # default options here are the preferred pixel_format options and are
        # currently the only supported ones for screenshots to work
        self.bits_per_pixel = bits_per_pixel
        self.depth = depth
        self.big_endian_flag = big_endian_flag
        self.true_color_flag = true_color_flag
        self.red_max = red_max
        self.green_max = green_max
        self.blue_max = blue_max
        self.red_shift = red_shift
        self.green_shift = green_shift
        self.blue_shift = blue_shift

    def pack(self):
        return struct.pack(PIXEL_FORMAT, self.bits_per_pixel, self.depth, self.big_endian_flag, self.true_color_flag, self.red_max, self.green_max, self.blue_max, self.red_shift, self.green_shift, self.blue_shift)
        

class SyncVNCClient:
    """
    Synchronous VNC client. The goal is to be as stupid simple and barebones as
    possible.
    """

    def __init__(self, hostname, port=5900, password=None, share=False, pixel_format=PixelFormat(), log_level=logging.ERROR):
        logger.setLevel(log_level)
        logging.basicConfig(level=log_level)
        self.s = socket.create_connection((hostname, port))
        self.password = password 
        self.share=share
        self.framebuffer = FrameBuffer(0, 0, 4)
        self.pixel_format = pixel_format
        self.server_pixel_format = None
        self.name = None
        self.mouse_buttons = 0x00
        self._connect()
    
    def __del__(self):
        self.s.close()
    
    def _connect(self):
        self._protocol_handshake()
        self._security_handshake()
        self._initialization()


    def _protocol_handshake(self):
        self.vnc_server_version = self.s.recv(CHUNK_SIZE)
        if self.vnc_server_version == b'RFB 003.008\\n':
            raise NotImplementedError(f"Backwards compatibility with older protocal versions is not yet supported: {str(self.vnc_server_version)}")
        self.s.send(b'RFB 003.008\n')


    def _security_handshake(self):
        # Get security types 
        types = self.s.recv(CHUNK_SIZE)
        number_of_types = struct.unpack(U8, types[:1])[0]

        # handle server aborting the connection
        if number_of_types == 0:
            self._get_failure_reason()
            
        supported_security_types = struct.unpack(f'{number_of_types}B', types[1:])

        # choose no security by default
        if 1 in supported_security_types:
            self.s.send(struct.pack(U8, 1))

        # otherwise use VNC security
        elif 2 in supported_security_types:
            if self.password is None:
                raise ValueError("Server requires a password but one was not supplied")

            # select VNC security
            self.s.send(struct.pack(U8, 2))

            # server sends a randomly generated challenge
            challenge = self.s.recv(CHUNK_SIZE)

            # encrypt the challenge with the password and send it back
            new_password = self._process_password(self.password)
            key = DesKey(new_password)
            response = key.encrypt(challenge)
            self.s.send(response)

            # Retrieve SecurityResult
            handshake_result = _unpack_single(U32, self.s.recv(4))
            if handshake_result:
                self._get_failure_reason()

        else:
            raise ConnectionError("VNC Server does not allow any supported security types")


    def _get_failure_reason(self):
        failure_packet = self.s.recv(CHUNK_SIZE)
        reason_len = _unpack_single(U32, failure_packet[:4])
        reason = _unpack_single(STRING.format(reason_len), failure_packet[4:])
        raise ConnectionError(f"VNC Server refused connection with reason: {reason.decode('ASCII')}")
        

    def _process_password(self, password):
        # encrypt challenge with password
        new_password = bytearray()

        # pad password with null bits if it's too short, truncate if too long
        password = password.encode('ASCII') + b'\x00' * 8
        password = password[:8]

        # for some silly reason you have to reverse the bit order of each of
        # the individual bytes of the password
        for b in password:
            _b = 0x00
            for i in range(8):
                mask = 0b1 << i
                shift_count = (7 - (i * 2))
                if shift_count < 0:
                    _b |= (b & mask) >> abs(shift_count)
                else:
                    _b |= (b & mask) << shift_count
            new_password.append(_b)

        new_password = bytes(new_password)
        return new_password

    
    def _set_encodings(self, encodings):
        message = b''
        message += struct.pack(U8, 2) # message type (set encoding)
        message += struct.pack('x') # padding
        message += struct.pack(U16, len(encodings)) # number of encodings
        for encoding in encodings:
            message += struct.pack(S32, encoding) # raw
        # message += struct.pack(S32, DESKTOP_SIZE_ENCODING) #DesktopSize pseudo-encoding
        self.s.send(message)


    def _initialization(self):
        # ClientInit
        self.s.send(struct.pack(BOOL, self.share))
        # Start receiving server init
        framebuffer_width = struct.unpack(U16, self.s.recv(2))[0]
        framebuffer_height = struct.unpack(U16, self.s.recv(2))[0]
        pixel_format = struct.unpack(PIXEL_FORMAT, self.s.recv(16))
        name_length = struct.unpack(U32, self.s.recv(4))[0]
        name_string = struct.unpack(STRING.format(name_length), 
                                    self.s.recv(name_length))[0]
        self.framebuffer_size = (framebuffer_width, framebuffer_height)
        self.server_pixel_format = PixelFormat(*pixel_format)
        self.name = name_string
        self._set_encodings([RAW_ENCODING, DESKTOP_SIZE_ENCODING])
        self._set_pixel_format()

    def _set_pixel_format(self, pixel_format=None):
        if pixel_format is None:
            pixel_format = self.pixel_format
        else:
            self.pixel_format = pixel_format

        self.s.send(struct.pack(SET_PIXEL_FORMAT, 0, pixel_format.pack()))



    def _handle_framebuffer_update(self):
        def _get_rectangle_header():
            x_position = _unpack_single(U16, self.s.recv(2))
            y_position = _unpack_single(U16, self.s.recv(2))
            width = _unpack_single(U16, self.s.recv(2))
            height = _unpack_single(U16, self.s.recv(2))
            encoding_type = _unpack_single(S32, self.s.recv(4))
            logger.debug(f"x={x_position} y={y_position} width={width} height={height} encoding_type={encoding_type}")
            return x_position, y_position, width, height, encoding_type

        def _collect_rectangle(width, height, encoding_type):

            pixel_data = b''
            if encoding_type == RAW_ENCODING:
                num_bytes = width * height * self.pixel_format.bits_per_pixel // 8
                logger.debug(f"Collecting {num_bytes} bytes from socket for rectangle.")
                n = 0
                while n < num_bytes:
                    num_to_grab = min(num_bytes - n, CHUNK_SIZE)
                    buffer = self.s.recv(num_to_grab)
                    pixel_data = pixel_data + buffer
                    n += len(buffer)
                if n > num_bytes:
                    logger.warning("Received wrong number of bytes in rectangle.")
            else:
                raise ValueError(f"Server sent unsupported rectangle encoding: {encoding_type}")
            
            return pixel_data
        
        self.s.recv(1)
        number_of_rectangles = _unpack_single(U16, self.s.recv(2))
        logger.debug(f"{number_of_rectangles} rectangles")
        rectangles = []
        resize = False
        new_width, new_height = 0, 0
        for _ in range(number_of_rectangles):
            logger.debug(f"Processing rectangle {_}")
            pixel_data = []       
            x, y, width, height, encoding_type = _get_rectangle_header()
            if encoding_type == DESKTOP_SIZE_ENCODING:
                resize = True
                new_width, new_height = width, height
            else:
                pixel_data = _collect_rectangle(width, height, encoding_type)
                rectangles.append((x, y, width, height, pixel_data))
        if resize:
            self.framebuffer.resize(new_width, new_height)
        for rectangle in rectangles:
            self.framebuffer.set_pixels(*rectangle)
                

    def _handle_set_color_map_entries(self):
        self.s.recv(1)
        _ = _unpack_single(U16, self.s.recv(2))
        number_of_colors = _unpack_single(U16, self.s.recv(2))
        
        # drop color map entries
        self.s.recv(number_of_colors * 6)

    def _handle_bell(self):
        # do nothing
        pass

    def _handle_server_cut_text(self):
        print(self.s.recv(1))
        length = _unpack_single(U32, self.s.recv(4))
<<<<<<< HEAD
        
        # drop clipboard data nor now
        self.s.recv(length)
=======
        print(length)
        # drop clipboard data for now
        print(self.s.recv(length))
>>>>>>> 2ee5feb3

    def _handle_server_message(self, message_type):
        message_handler_callbacks = {
            0 : self._handle_framebuffer_update,
            1 : self._handle_set_color_map_entries,
            2 : self._handle_bell,
            3 : self._handle_server_cut_text,
        }
<<<<<<< HEAD
        message_handler_callbacks[message_type]()
=======

        data, width, height = None, 0, 0
        if message_type == 0:
            data, width, height = message_handler_callbacks[message_type]()
        else:
            message_handler_callbacks[message_type]()


        return data, width, height
>>>>>>> 2ee5feb3


    def _request_framebuffer_update(self, x, y, width, height, incremental=1):
        message = struct.pack(U8, 3)
        message += struct.pack(U8, incremental)
        message += struct.pack(U16, x)
        message += struct.pack(U16, y)
        message += struct.pack(U16, width)
        message += struct.pack(U16, height)
        self.s.send(message)
        framebuffer_updated = False
        while not framebuffer_updated:
            message_type = self._check_for_messages()
            if message_type == 0:
                framebuffer_updated = True

    def _check_for_messages(self):
        message_type = self.s.recv(1)[0]
<<<<<<< HEAD
        self._handle_server_message(message_type)
        return message_type
=======
        print(message_type)
        data, width, height = self._handle_server_message(message_type)
        return message_type, data, width, height
>>>>>>> 2ee5feb3

    def _refresh_resolution(self):
        self._request_framebuffer_update(0, 0, 1, 1, incremental=1)

    def _key_to_keysym(self, key):
        # single character basic ascii text
        if len(key) == 1 and ord(key) > 0x1f and ord(key) < 0x7f:
            return ord(key)

        # key in special_keys dict
        elif key in keysym.special_keys:
            return keysym.special_keys[key]

        # assume key is raw binary already
        else:
            return key

    def key_down_event(self, key):
        key = self._key_to_keysym(key)
        message = struct.pack(KEY_EVENT, 4, 1, key)
        self.s.send(message) 

    def key_up_event(self, key):
        key = self._key_to_keysym(key)
        message = struct.pack(KEY_EVENT, 4, 0, key)
        self.s.send(message) 
    
    # Press and release a key
    def press_key(self, key, duration=0.01):
        self.key_down_event(key)
        time.sleep(duration)
        self.key_up_event(key)

<<<<<<< HEAD
    def _button_click(self, button, x, y, duration=0.01):
        self.pointer_event(buttons=[button], down=True, x=x, y=y)
        time.sleep(duration)
        self.pointer_event(buttons=[button], down=False, x=x, y=y)
=======
    def _pointer_event(self, left=False, middle=False, right=False, up=False, down=False, x=0, y=0):
        button_mask = 0x00
        if left:
            button_mask |= 0x01
        
        if middle:
            button_mask |= 0x02
>>>>>>> 2ee5feb3

    def left_click(self, x, y, duration=0.01):
        self._button_click(1, x, y, duration)

    def right_click(self, x, y, duration=0.01):
        self._button_click(3, x, y, duration)

<<<<<<< HEAD
    def middle_click(self, x, y, duration=0.01):
        self._button_click(2, x, y, duration)

    def scroll_up(self, x, y, duration=0.01):
        self._button_click(4, x, y, duration)

    def scroll_down(self, x, y, duration=0.01):
        self._button_click(5, x, y, duration)

    def pointer_event(self, buttons=[], down=False, x=0, y=0):
        """
        Edit the current mouse button mask and send it to the server as a pointer event
        Down=False clears the bits in buttons
        Down=True sets the bits in buttons
        IE calling pointer_event(buttons=[1, 2], down=True) will mark the left and middle mouse buttons as down at (0, 0)
        """
        if down:
            # do not affect buttons that are already down
            button_mask = 0x00
        else:
            # do not affect buttons that are already up
            button_mask = 0xFF

        # flip the corresponding bits in the mask
        for button in buttons:
            button_mask ^= 1 << button

        # apply the mask to the mouse_buttons member
        if down:
            self.mouse_buttons |= button_mask
        else:
            self.mouse_buttons &= button_mask

        # send the current mouse_buttons to the server
        event = struct.pack(POINTER_EVENT, 0x05, self.mouse_buttons, x, y)
        self.s.send(event)

    def screenshot(self, filename="screenshot.png", refresh=True, incremental=0, show=False, x=0, y=0, width=1, height=1):
        if refresh:
            self._request_framebuffer_update(x, y, width, height, incremental=incremental)
       
        # Flatten list
        img = Image.frombytes("RGBX", (self.framebuffer.width, self.framebuffer.height), self.framebuffer.flatten())
        rgb_image = img.convert("RGB")
        if show:
            rgb_image.show()
        else:
            rgb_image.save(filename)

#f = FrameBuffer(10, 10, 4)
#f.set_pixels(1, 1, 2, 3, b'\x01\x01\x01\x01' * 6)
client = SyncVNCClient(hostname="localhost", password="navwar", log_level=logging.DEBUG)
time.sleep(5)
client.screenshot(show=True)
print("Mess with the window now")
time.sleep(5)
client.screenshot(show=True)
#client = SyncVNCClient(hostname="localhost", password="test")
#client._request_framebuffer_update(0, 0, 1, 1, incremental=1)
#print("Change resolution now")
#time.sleep(10)
#client._check_for_messages()
#print(f"Current resolution: {client.framebuffer_size}")
#client._request_framebuffer_update(0, 0, 1, 1, incremental=1)
#print(f"Current resolution: {client.framebuffer_size}")
=======
        if down:
            button_mask |= 0x10
        
        
        #Click
        event = struct.pack(POINTER_EVENT, 0x05, button_mask, x, y)
        self.s.send(event)
        
        #Release
        event = struct.pack(POINTER_EVENT, 0x05, 0x00, x, y)
        self.s.send(event)
            
    def left_click(self, x=0, y=0):
        self._pointer_event(left=True, x=x, y=y)

    def middle_click(self, x=0, y=0):
        self._pointer_event(middle=True, x=x, y=y)

    def right_click(self, x=0, y=0):
        self._pointer_event(right=True, x=x, y=y)

    def up_scroll(self, distance=1):
        for i in range(distance): 
            self._pointer_event(up=True)

    def down_scroll(self, distance=1):
        for i in range(distance): 
            self._pointer_event(down=True)

    def screenshot(self, filename="screenshot.png"):
        data, width, height = client._request_framebuffer_update(0, 0, 1, 1, incremental=0)
        
        
        # Flatten list. https://stackabuse.com/python-how-to-flatten-list-of-lists
        # allbytes should now be a list of bytes
        if (data, width, height) != (None, None, None):
            allbytes = [d for sub_data in data[0] for d in sub_data]   
            
            for i in range(0, len(allbytes), 4):
                pixel = allbytes[i:i+4]
                tmp = pixel[0]
                pixel[0] = pixel[2]
                pixel[2] = tmp
                allbytes[i:i+4] = pixel
                
            
            image_data = bytes(allbytes)

            img = Image.frombytes("RGBX", (width, height), image_data)
            img.show()
            img = img.convert("RGB")
            img.save(filename)


    def cut_buffer(self, buffer):
        length = len(buffer)
        message = struct.pack(U8, 6)
        message += struct.pack('x') 
        message += struct.pack('x') 
        message += struct.pack('x') 
        message += struct.pack(U32, length)
        for b in buffer:
            message += struct.pack(U8, ord(b))
        self.s.send(message)



client = SyncVNCClient(hostname="localhost", password="password")
#client._handle_server_cut_text()
#time.sleep(5)
#client._check_for_messages()
>>>>>>> 2ee5feb3
<|MERGE_RESOLUTION|>--- conflicted
+++ resolved
@@ -6,7 +6,7 @@
 from des import DesKey
 from PIL import Image
 
-from keysym import *
+from . import keysym
 
 CHUNK_SIZE = 4096
 
@@ -346,15 +346,8 @@
     def _handle_server_cut_text(self):
         print(self.s.recv(1))
         length = _unpack_single(U32, self.s.recv(4))
-<<<<<<< HEAD
-        
-        # drop clipboard data nor now
+        # drop clipboard data for now
         self.s.recv(length)
-=======
-        print(length)
-        # drop clipboard data for now
-        print(self.s.recv(length))
->>>>>>> 2ee5feb3
 
     def _handle_server_message(self, message_type):
         message_handler_callbacks = {
@@ -363,20 +356,7 @@
             2 : self._handle_bell,
             3 : self._handle_server_cut_text,
         }
-<<<<<<< HEAD
         message_handler_callbacks[message_type]()
-=======
-
-        data, width, height = None, 0, 0
-        if message_type == 0:
-            data, width, height = message_handler_callbacks[message_type]()
-        else:
-            message_handler_callbacks[message_type]()
-
-
-        return data, width, height
->>>>>>> 2ee5feb3
-
 
     def _request_framebuffer_update(self, x, y, width, height, incremental=1):
         message = struct.pack(U8, 3)
@@ -394,14 +374,8 @@
 
     def _check_for_messages(self):
         message_type = self.s.recv(1)[0]
-<<<<<<< HEAD
         self._handle_server_message(message_type)
         return message_type
-=======
-        print(message_type)
-        data, width, height = self._handle_server_message(message_type)
-        return message_type, data, width, height
->>>>>>> 2ee5feb3
 
     def _refresh_resolution(self):
         self._request_framebuffer_update(0, 0, 1, 1, incremental=1)
@@ -435,20 +409,10 @@
         time.sleep(duration)
         self.key_up_event(key)
 
-<<<<<<< HEAD
     def _button_click(self, button, x, y, duration=0.01):
         self.pointer_event(buttons=[button], down=True, x=x, y=y)
         time.sleep(duration)
         self.pointer_event(buttons=[button], down=False, x=x, y=y)
-=======
-    def _pointer_event(self, left=False, middle=False, right=False, up=False, down=False, x=0, y=0):
-        button_mask = 0x00
-        if left:
-            button_mask |= 0x01
-        
-        if middle:
-            button_mask |= 0x02
->>>>>>> 2ee5feb3
 
     def left_click(self, x, y, duration=0.01):
         self._button_click(1, x, y, duration)
@@ -456,7 +420,6 @@
     def right_click(self, x, y, duration=0.01):
         self._button_click(3, x, y, duration)
 
-<<<<<<< HEAD
     def middle_click(self, x, y, duration=0.01):
         self._button_click(2, x, y, duration)
 
@@ -506,77 +469,6 @@
         else:
             rgb_image.save(filename)
 
-#f = FrameBuffer(10, 10, 4)
-#f.set_pixels(1, 1, 2, 3, b'\x01\x01\x01\x01' * 6)
-client = SyncVNCClient(hostname="localhost", password="navwar", log_level=logging.DEBUG)
-time.sleep(5)
-client.screenshot(show=True)
-print("Mess with the window now")
-time.sleep(5)
-client.screenshot(show=True)
-#client = SyncVNCClient(hostname="localhost", password="test")
-#client._request_framebuffer_update(0, 0, 1, 1, incremental=1)
-#print("Change resolution now")
-#time.sleep(10)
-#client._check_for_messages()
-#print(f"Current resolution: {client.framebuffer_size}")
-#client._request_framebuffer_update(0, 0, 1, 1, incremental=1)
-#print(f"Current resolution: {client.framebuffer_size}")
-=======
-        if down:
-            button_mask |= 0x10
-        
-        
-        #Click
-        event = struct.pack(POINTER_EVENT, 0x05, button_mask, x, y)
-        self.s.send(event)
-        
-        #Release
-        event = struct.pack(POINTER_EVENT, 0x05, 0x00, x, y)
-        self.s.send(event)
-            
-    def left_click(self, x=0, y=0):
-        self._pointer_event(left=True, x=x, y=y)
-
-    def middle_click(self, x=0, y=0):
-        self._pointer_event(middle=True, x=x, y=y)
-
-    def right_click(self, x=0, y=0):
-        self._pointer_event(right=True, x=x, y=y)
-
-    def up_scroll(self, distance=1):
-        for i in range(distance): 
-            self._pointer_event(up=True)
-
-    def down_scroll(self, distance=1):
-        for i in range(distance): 
-            self._pointer_event(down=True)
-
-    def screenshot(self, filename="screenshot.png"):
-        data, width, height = client._request_framebuffer_update(0, 0, 1, 1, incremental=0)
-        
-        
-        # Flatten list. https://stackabuse.com/python-how-to-flatten-list-of-lists
-        # allbytes should now be a list of bytes
-        if (data, width, height) != (None, None, None):
-            allbytes = [d for sub_data in data[0] for d in sub_data]   
-            
-            for i in range(0, len(allbytes), 4):
-                pixel = allbytes[i:i+4]
-                tmp = pixel[0]
-                pixel[0] = pixel[2]
-                pixel[2] = tmp
-                allbytes[i:i+4] = pixel
-                
-            
-            image_data = bytes(allbytes)
-
-            img = Image.frombytes("RGBX", (width, height), image_data)
-            img.show()
-            img = img.convert("RGB")
-            img.save(filename)
-
-
     def cut_buffer(self, buffer):
         length = len(buffer)
         message = struct.pack(U8, 6)
@@ -586,12 +478,4 @@
         message += struct.pack(U32, length)
         for b in buffer:
             message += struct.pack(U8, ord(b))
-        self.s.send(message)
-
-
-
-client = SyncVNCClient(hostname="localhost", password="password")
-#client._handle_server_cut_text()
-#time.sleep(5)
-#client._check_for_messages()
->>>>>>> 2ee5feb3
+        self.s.send(message)
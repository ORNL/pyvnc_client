import logging
import socket
import struct
import time

from des import DesKey
from PIL import Image
from threading import Thread, Lock

from . import keysym
from .framebuffer import Framebuffer
from .pixel_format import PixelFormat
from .pixel_format import PIXEL_FORMAT

CHUNK_SIZE = 4096 #65536 #Maybe receiving 64KB at a time will make these framebuffer updates faster?

HANDSHAKE = ""
SET_PIXEL_FORMAT = "Bxxx16s"
POINTER_EVENT = "!BBHH"
KEY_EVENT = "!BBxxL"

U8 = 'B'
U16 = '!H'
U32 = '!L'
S8 = 'b'
S16 = '!h'
S32 = '!l'
BOOL = '?'
STRING = "{}s"

RAW_ENCODING = 0
DESKTOP_SIZE_ENCODING = -223

logger = logging.getLogger(__name__)

def _unpack_single(t, data):
    """
    Unpacks and returns the first piece of data from a struct
    """
    try:
        return struct.unpack(t, data)[0]
    except:
        print(data)
        raise

class VNCUnsupportedSecurityTypes(Exception):
    pass

class SyncVNCClient(Thread):
    """
    Synchronous VNC client. The goal is to be as stupid simple and barebones as
    possible.
    """

    def __init__(self, hostname, port=5900, password=None, share=False, pixel_format=PixelFormat(), log_level=logging.INFO, recv_socket_timeout=1):
        super().__init__()
        self._running = False
        logger.setLevel(log_level)
        self.recv_socket_timeout = recv_socket_timeout
        self._socket_lock = Lock()
        self.hostname = hostname
        self.port = port
        self.running = False
        self._send_socket_lock = Lock() # these locks are grabbed before using the socket. both are grabbed while (re)connecting
        self._recv_socket_lock = Lock()
        self._reconnecting_lock = Lock() # do a non blocking grab on this lock while reconnecting if either socket fails
        self.send_socket = None
        self.recv_socket = None
        self.password = password 
        self.share=share
        self.framebuffer = Framebuffer(0, 0, 4)
        self.pixel_format = pixel_format
        self.server_pixel_format = None
        self.vnc_name = ""
        self.mouse_buttons = 0x00
        self._framebuffer_updated = False
        self._please_stop = False
        self._connected_and_initialized = False
        self.first_screenshot = True
        self._reconnecting = False
        self._connect()
    
    def __del__(self):
<<<<<<< HEAD
        if self.send_socket is not None:
            self.send_socket.close()
        if self.recv_socket is not None:
            self.recv_socket.close()
=======
        if self._running:
            self.stop()
        self.send_socket.close()
        self.recv_socket.close()
>>>>>>> 3771aed2
    
    def _connect(self, retries=0, retry_sleep=0):
        # try to acquire the reconnect lock. if it's already acquired, another thread is already reconnecting
        with self._reconnecting_lock:
            self._reconnecting = True
            logger.debug("(Re)connect lock acquired.")
            tries = 0
            # try to (re)connect until successful
            logger.debug(f"(Re)connect waiting for send socket lock.")
            with self._send_socket_lock:
                logger.debug(f"(Re)connect waiting for recv socket lock.")
                with self._recv_socket_lock:
                    while (retries == 0 or tries < retries) and not self._connected_and_initialized:
                        logger.info("Connecting to VNC server...")
                        try:
                            # close existing sockets if this is a reconnect
                            if self.send_socket is not None:
                                self.send_socket.close()
                            if self.recv_socket is not None:
                                self.recv_socket.close()

                            # create the first socket
                            self.send_socket = socket.create_connection((self.hostname, self.port))

                            # create the second socket using the first sockets file descriptor. this lets python use the same socket in 2 different threads without connecting an entirely separate socket
                            self.recv_socket = socket.fromfd(self.send_socket.fileno(), self.send_socket.family, self.send_socket.type)

                            # set a timeout on the recv_socket so it releases the lock periodically
                            self.recv_socket.settimeout(self.recv_socket_timeout)
                            logger.info("Connected to VNC Server.")
                            logger.info("Initializing VNC connection...")
                            self._protocol_handshake(needs_lock=False)
                            self._security_handshake(needs_lock=False)
                            self._initialization(needs_lock=False)
                            self._connected_and_initialized = True
                            logger.info("VNC initialized.")
                        except KeyboardInterrupt:
                            raise
                        except ConnectionError:
                            if retries != 0 and tries == retries:
                                logger.error(f"Failed to connect after {retries} tries. Giving up.")
                                raise
                            logger.warning(f"Connection failed... retrying in {retry_sleep} seconds...")
                            tries += 1
                            if retry_sleep > 0:
                                time.sleep(retry_sleep)
                        # wait for both socket locks to release to prevent communication during reconnect

    def _protocol_handshake(self, needs_lock=True):
        logger.debug("Conducting protocol handshake")
        self.vnc_server_version = self._full_recv(12, needs_lock=needs_lock)
        if self.vnc_server_version != b'RFB 003.008\x0a':
            raise NotImplementedError(f"Backwards compatibility with older protocol versions is not yet supported: {str(self.vnc_server_version)}")
        self._safe_send(b'RFB 003.008\x0a', needs_lock=needs_lock)
        logger.debug("Protocol handshake successful") 


    def _security_handshake(self, needs_lock=True):
        logger.debug("Conducting security handshake")
        # Get security types 
        number_of_types = _unpack_single(U8, self._full_recv(1, needs_lock=needs_lock))

        # handle server aborting the connection
        if number_of_types == 0:
            self._get_failure_reason()
            
        supported_security_types = self._full_recv(number_of_types, needs_lock=needs_lock)
        supported_security_types = struct.unpack(f'{number_of_types}B', supported_security_types)

        # choose no security by default
        if 1 in supported_security_types:
            self._safe_send(struct.pack(U8, 1), needs_lock=needs_lock)

        # otherwise use VNC security
        elif 2 in supported_security_types:
            if self.password is None:
                raise ValueError("Server requires a password but one was not supplied")

            # select VNC security
            self._safe_send(struct.pack(U8, 2), needs_lock=needs_lock)

            # server sends a randomly generated challenge
            challenge = self._full_recv(16, needs_lock=needs_lock)

            # encrypt the challenge with the password and send it back
            new_password = self._process_password(self.password)
            key = DesKey(new_password)
            response = key.encrypt(challenge)
            self._safe_send(response, needs_lock=needs_lock)

            # Retrieve SecurityResult
            handshake_result = _unpack_single(U32, self._full_recv(4, needs_lock=needs_lock))
            if handshake_result:
                self._get_failure_reason(needs_lock=needs_lock)

        else:
            raise VNCUnsupportedSecurityTypes("VNC Server does not allow any supported security types")
        logger.debug("Security handshake successful")


    def _get_failure_reason(self, needs_lock=True):
        reason_len = _unpack_single(U32, self._full_recv(4, needs_lock=needs_lock))
        reason = self._full_recv(reason_len, needs_lock=needs_lock)
        reason = _unpack_single(STRING.format(reason_len), reason)
        raise ConnectionRefusedError(f"VNC Server refused connection with reason: {reason.decode('ASCII')}")
        

    def _process_password(self, password):
        # encrypt challenge with password
        new_password = bytearray()

        # pad password with null bits if it's too short, truncate if too long
        password = password.encode('ASCII') + b'\x00' * 8
        password = password[:8]

        # for some silly reason you have to reverse the bit order of each of
        # the individual bytes of the password
        for b in password:
            _b = 0x00
            for i in range(8):
                mask = 0b1 << i
                shift_count = (7 - (i * 2))
                if shift_count < 0:
                    _b |= (b & mask) >> abs(shift_count)
                else:
                    _b |= (b & mask) << shift_count
            new_password.append(_b)

        new_password = bytes(new_password)
        return new_password

    
    def _set_encodings(self, encodings, needs_lock=True):
        message = b''
        message += struct.pack(U8, 2) # message type (set encoding)
        message += struct.pack('x') # padding
        message += struct.pack(U16, len(encodings)) # number of encodings
        for encoding in encodings:
            message += struct.pack(S32, encoding) # raw
        self._safe_send(message, needs_lock=needs_lock)


    def _initialization(self, needs_lock=True):
        logger.debug("Sending initialization messages")
        # ClientInit
        self._safe_send(struct.pack(BOOL, self.share), needs_lock=needs_lock)
        # Start receiving server init
        framebuffer_width = struct.unpack(U16, self._full_recv(2, needs_lock=needs_lock))[0]
        framebuffer_height = struct.unpack(U16, self._full_recv(2, needs_lock=needs_lock))[0]
        pixel_format = struct.unpack(PIXEL_FORMAT, self._full_recv(16, needs_lock=needs_lock))
        name_length = struct.unpack(U32, self._full_recv(4, needs_lock=needs_lock))[0]
        name_string = struct.unpack(STRING.format(name_length), 
                                    self._full_recv(name_length, needs_lock=needs_lock))[0]
        self.server_pixel_format = PixelFormat(*pixel_format)
        self.vnc_name = name_string
        self._set_encodings([RAW_ENCODING, DESKTOP_SIZE_ENCODING], needs_lock=needs_lock)
        self._set_pixel_format(needs_lock=needs_lock)

        # re-init the framebuffer
        self.framebuffer = Framebuffer(framebuffer_width, framebuffer_height, self.pixel_format.bits_per_pixel // 8)
        logger.debug("Initialization messages sent")

    def _set_pixel_format(self, pixel_format=None, needs_lock=True):
        if pixel_format is None:
            pixel_format = self.pixel_format
        else:
            self.pixel_format = pixel_format

        self._safe_send(struct.pack(SET_PIXEL_FORMAT, 0, pixel_format.pack()), needs_lock=needs_lock)



    def _handle_framebuffer_update(self):
        def _get_rectangle_header():
            x_position = _unpack_single(U16, self._full_recv(2))
            y_position = _unpack_single(U16, self._full_recv(2))
            width = _unpack_single(U16, self._full_recv(2))
            height = _unpack_single(U16, self._full_recv(2))
            encoding_type = _unpack_single(S32, self._full_recv(4))
            logger.debug(f"x={x_position} y={y_position} width={width} height={height} encoding_type={encoding_type}")
            return x_position, y_position, width, height, encoding_type

        def _collect_rectangle(width, height, encoding_type):
            pixel_data = b''
            if encoding_type == RAW_ENCODING:
                num_bytes = width * height * self.pixel_format.bits_per_pixel // 8
                logger.debug(f"Collecting {num_bytes} bytes from socket for rectangle.")
                pixel_data = self._full_recv(num_bytes)
                if len(pixel_data) > num_bytes:
                    logger.warning("Received wrong number of bytes in rectangle.")
            else:
                raise ValueError(f"Server sent unsupported rectangle encoding: {encoding_type}")
            
            return pixel_data
        logger.info("Handling framebuffer update") 
        self._full_recv(1)
        number_of_rectangles = _unpack_single(U16, self._full_recv(2))
        logger.debug(f"{number_of_rectangles} rectangles")
        rectangles = []
        resize = False
        new_width, new_height = 0, 0

        # collect the rectangles
        for _ in range(number_of_rectangles):
            logger.debug(f"Processing rectangle {_}")
            pixel_data = []       
            x, y, width, height, encoding_type = _get_rectangle_header()

            # resize the framebuffer
            if encoding_type == DESKTOP_SIZE_ENCODING:
                resize = True
                new_width, new_height = width, height
            else:
                pixel_data = _collect_rectangle(width, height, encoding_type)
                rectangles.append((x, y, width, height, pixel_data))
        if resize:
            self.framebuffer.resize(new_width, new_height)
        for rectangle in rectangles:
            self.framebuffer.set_pixels(*rectangle)

        # mark the framebuffer as updated in case a framebuffer update request is waiting
        self._framebuffer_updated = True
                

    def _handle_set_color_map_entries(self):
        logger.info("Handling set color map entries")
        self._full_recv(1)
        _ = _unpack_single(U16, self._full_recv(2))
        number_of_colors = _unpack_single(U16, self._full_recv(2))
        
        # drop color map entries
        self._full_recv(number_of_colors * 6)

    def _handle_bell(self):
        # do nothing
        logger.info("Handling bell")

    def _handle_server_cut_text(self):
        logger.info("Handling server cut text")
        length = _unpack_single(U32, self._full_recv(4))
        self._full_recv(length)

    def _handle_server_message(self, message_type):
        #self.s.settimeout(None)
        message_handler_callbacks = {
            0 : self._handle_framebuffer_update,
            1 : self._handle_set_color_map_entries,
            2 : self._handle_bell,
            3 : self._handle_server_cut_text,
        }
        #print(f"handling message {message_type}")
        message_handler_callbacks[message_type]()
        #self.s.settimeout(self._socket_timeout)

    def _request_framebuffer_update(self, x, y, width, height, incremental=1):
        message = struct.pack(U8, 3)
        message += struct.pack(U8, incremental)
        message += struct.pack(U16, x)
        message += struct.pack(U16, y)
        message += struct.pack(U16, width)
        message += struct.pack(U16, height)
        self._safe_send(message)
        self._framebuffer_updated = False # set framebuffer updated to false
        while not self._framebuffer_updated: # block until the framebuffer is updated by the response handler thread
            time.sleep(0.1)
        self._framebuffer_updated = True

    def _safe_send(self, *args, needs_lock=True, **kwargs):
        try:
            if self.send_socket is not None:
                if needs_lock:
                    logger.debug("Waiting for send socket lock.")
                    with self._send_socket_lock:
                        logger.debug("Send socket lock acquired.")
                        self.send_socket.send(*args, **kwargs)
                else:
                    self.send_socket.send(*args, **kwargs)
        except ConnectionError as e:
            logger.warning(f"Send thread caught ConnectionError {e} - reconnecting")
            logger.debug("Closing send socket")
            self._connected_and_initialized = False
            if self.send_socket is not None:
                self.send_socket.close()
            logger.debug("Closing recv socket")
            if self.recv_socket is not None:
                self.recv_socket.close()
            logger.debug("Reconnecting")
            self._connect()

            logger.debug("Retry the send")
            # try the send again
            self._safe_send(*args, needs_lock=needs_lock, **kwargs)

    def _safe_recv(self, *args, retry_on_timeout=True, needs_lock=True, **kwargs):
        do_while = True # emulate a do while loop
        success = False # set to true after successful recv
        d = b''
        while do_while or (retry_on_timeout and not success and not self._please_stop):
            do_while = False
            try:
                if self.recv_socket is not None:
                    if needs_lock: 
                        logger.debug("Acquiring recv socket lock...")
                        if self._recv_socket_lock.acquire(blocking=False):
                            try:
                                logger.debug("Recv socket lock acquired.")
                                d = self.recv_socket.recv(*args, **kwargs)
                            finally:
                                self._recv_socket_lock.release()
                        else:
                            logger.debug("Recv lock already held")
                    else:
                        d = self.recv_socket.recv(*args, **kwargs)
                    success = True
            except socket.timeout:
                logger.debug("Recv timed out.")

        logger.debug(f"Received data: {d}")
        return d

    def _full_recv(self, bufsize, *args, needs_lock=True, **kwargs):
        buf = b''
        n = 0
        while n < bufsize and not self._please_stop:
            buf += self._safe_recv(min(bufsize - n, CHUNK_SIZE), needs_lock=needs_lock, *args, **kwargs)
            n = len(buf)
        return buf

    def _timeout_send(self, *args, **kwargs):
        try:
            self._safe_send(*args, **kwargs)
        except socket.timeout:
            pass

    def _timeout_recv(self, *args, **kwargs):
        try:
            return self._full_recv(*args, **kwargs)
        except socket.timeout:
            pass
        return None

    def _check_for_messages(self):
        message = self._safe_recv(1, retry_on_timeout=False)
        if message:
            message_type = message
            self._handle_server_message(message_type[0])
        else:
            message_type = None
        return message_type

    def refresh_resolution(self):
        """
        Requests an incremental framebuffer update with only 1 pixel. Hopefully
        the server actually only sends back 1 pixel, but there's no guarantee.
        """
        self._request_framebuffer_update(0, 0, 1, 1, incremental=1)

    def refresh_framebuffer(self):
        """
        Requests a full framebuffer update. This takes a hot second.
        """
        self._request_framebuffer_update(0, 0, 1, 1, incremental=0)

    def _key_to_keysym(self, key):
        # single character basic ascii text
        if len(key) == 1 and ord(key) > 0x1f and ord(key) < 0x7f:
            return ord(key)

        # key in special_keys dict
        elif key in keysym.special_keys:
            return keysym.special_keys[key]

        # assume key is raw binary already
        else:
            return key

    def key_down_event(self, key):
        key = self._key_to_keysym(key)
        message = struct.pack(KEY_EVENT, 4, 1, key)
        self._safe_send(message) 

    def key_up_event(self, key):
        key = self._key_to_keysym(key)
        message = struct.pack(KEY_EVENT, 4, 0, key)
        self._safe_send(message) 
    
    # Press and release a key
    def press_key(self, key, duration=0.1):
        logger.info(f"Pressing {key}")
        self.key_down_event(key)
        time.sleep(duration)
        self.key_up_event(key)

    def _button_click(self, button, x, y, duration=0.1):
        logger.info(f"Button {button} click at {x}, {y} for {duration} seconds.")
        self.pointer_event(x=x, y=y)
        time.sleep(duration)
        #print("pointer event 1")
        self.pointer_event(buttons=[button], down=True, x=x, y=y)
        #print("sleeping")
        time.sleep(duration)
        #print("pointer event 2")
        self.pointer_event(buttons=[button], down=False, x=x, y=y)

    def left_click(self, x, y, duration=0.1):
        self._button_click(1, x, y, duration)

    def right_click(self, x, y, duration=0.1):
        self._button_click(3, x, y, duration)

    def middle_click(self, x, y, duration=0.1):
        self._button_click(2, x, y, duration)

    def scroll_up(self, x, y, duration=0.1):
        self._button_click(4, x, y, duration)

    def scroll_down(self, x, y, duration=0.1):
        self._button_click(5, x, y, duration)

    def pointer_event(self, buttons=[], down=False, x=0, y=0):
        """
        Edit the current mouse button mask and send it to the server as a pointer event
        Down=False clears the bits in buttons
        Down=True sets the bits in buttons
        IE calling pointer_event(buttons=[1, 2], down=True) will mark the left and middle mouse buttons as down at (0, 0)
        """
        if down:
            # do not affect buttons that are already down
            button_mask = 0x00
        else:
            # do not affect buttons that are already up
            button_mask = 0xFF

        # flip the corresponding bits in the mask
        for button in buttons:
            button_mask ^= 1 << (button - 1)

        # apply the mask to the mouse_buttons member
        if down:
            self.mouse_buttons |= button_mask
        else:
            self.mouse_buttons &= button_mask

        logger.debug(self.mouse_buttons)
        # send the current mouse_buttons to the server
        event = struct.pack(POINTER_EVENT, 0x05, self.mouse_buttons, x, y)
        self._safe_send(event)

    def screenshot(self, filename="screenshot.png", refresh=True, incremental=0, show=False, x=0, y=0, width=1, height=1):
        
        # Always need to call with incremental = 0 to actually get a screenshot.
        # Seems to get a blank screen otherwise.
        self._request_framebuffer_update(x, y, width, height, incremental=0)

        # If this is not the 1st screenshot, then use incremental=2.
        if not self.first_screenshot:
            self._request_framebuffer_update(x, y, 1447, 737, incremental=2)
        

        # Flatten list
        img = Image.frombytes("RGBX", (self.framebuffer.width, self.framebuffer.height), self.framebuffer.flatten())
        rgb_image = img.convert("RGB")
        if show:
            rgb_image.show()
        else:
            rgb_image.save(filename)
        self.first_screenshot = False
        
        
        

    def cut_buffer(self, buffer):
        length = len(buffer)
        message = struct.pack(U8, 6)
        message += struct.pack('x') 
        message += struct.pack('x') 
        message += struct.pack('x') 
        message += struct.pack(U32, length)
        for b in buffer:
            message += struct.pack(U8, ord(b))
        self._safe_send(message)

    def stop(self):
<<<<<<< HEAD
        self._please_stop = True
        self.join()
        self.running = False

    def run(self):
        self.running = True
=======
        if self._running:
            self._please_stop = True
            self.join()

    def run(self):
        self._running = True
>>>>>>> 3771aed2
        while not self._please_stop:
            try:
                self._check_for_messages()
            except ConnectionError as e:
                logger.warning(f"Receive thread caught ConnectionError {e} - waiting for reconnection")
                while not self._reconnecting:
                    time.sleep(0.5)
                with self._reconnecting_lock:
                    self._reconnecting = False<|MERGE_RESOLUTION|>--- conflicted
+++ resolved
@@ -81,17 +81,12 @@
         self._connect()
     
     def __del__(self):
-<<<<<<< HEAD
+        if self._running:
+            self.stop()
         if self.send_socket is not None:
             self.send_socket.close()
         if self.recv_socket is not None:
             self.recv_socket.close()
-=======
-        if self._running:
-            self.stop()
-        self.send_socket.close()
-        self.recv_socket.close()
->>>>>>> 3771aed2
     
     def _connect(self, retries=0, retry_sleep=0):
         # try to acquire the reconnect lock. if it's already acquired, another thread is already reconnecting
@@ -575,27 +570,23 @@
         self._safe_send(message)
 
     def stop(self):
-<<<<<<< HEAD
         self._please_stop = True
-        self.join()
-        self.running = False
-
-    def run(self):
-        self.running = True
-=======
         if self._running:
-            self._please_stop = True
             self.join()
+            self.running = False
 
     def run(self):
         self._running = True
->>>>>>> 3771aed2
         while not self._please_stop:
             try:
                 self._check_for_messages()
             except ConnectionError as e:
                 logger.warning(f"Receive thread caught ConnectionError {e} - waiting for reconnection")
+
+                # wait until the main thread tries to start reconnecting
                 while not self._reconnecting:
                     time.sleep(0.5)
+
+                # wait until the reconnection is finished
                 with self._reconnecting_lock:
                     self._reconnecting = False
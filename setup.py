import setuptools

<<<<<<< HEAD
=======
version = "0.0.0.dev4"
>>>>>>> 901fb215
setuptools.setup(
    name="pyvnc_sync",
    version="0.0.0.dev3",
    author="ORNL",
    author_email="weberb@ornl.gov",
    description="Very simple synchronous VNC client",
    packages=setuptools.find_packages(),
    install_requires=["des", "pillow"],
    classifiers=[
        "Programming Language :: Python :: 3",
    ],
    python_requires='>=3.6',
)<|MERGE_RESOLUTION|>--- conflicted
+++ resolved
@@ -1,12 +1,9 @@
 import setuptools
 
-<<<<<<< HEAD
-=======
-version = "0.0.0.dev4"
->>>>>>> 901fb215
+version = "0.0.0.dev5"
 setuptools.setup(
     name="pyvnc_sync",
-    version="0.0.0.dev3",
+    version=version,
     author="ORNL",
     author_email="weberb@ornl.gov",
     description="Very simple synchronous VNC client",
